from setuptools import setup

# Runtime dependencies. See requirements.txt for development dependencies.
dependencies = [
    'requests',
    'httpretty'
]

setup(name='bitfinex',
    version='0.2.4',
    description = 'Python client for the Bitfinex API',
    author = 'Scott Barr',
    author_email = 'scottjbarr@gmail.com',
    url = 'https://github.com/scottjbarr/bitfinex',
    license = 'MIT',
    packages=['bitfinex'],
    scripts = ['scripts/watch_orderbook'],
    install_requires = dependencies,
<<<<<<< HEAD
    download_url = 'https://github.com/scottjbarr/bitfinex/tarball/0.2.3',
=======
    download_url = 'https://github.com/scottjbarr/bitfinex/tarball/0.2.4',
>>>>>>> bbaf81e8
    keywords = ['bitcoin', 'btc'],
    classifiers = [],
    zip_safe=True)<|MERGE_RESOLUTION|>--- conflicted
+++ resolved
@@ -16,11 +16,7 @@
     packages=['bitfinex'],
     scripts = ['scripts/watch_orderbook'],
     install_requires = dependencies,
-<<<<<<< HEAD
-    download_url = 'https://github.com/scottjbarr/bitfinex/tarball/0.2.3',
-=======
     download_url = 'https://github.com/scottjbarr/bitfinex/tarball/0.2.4',
->>>>>>> bbaf81e8
     keywords = ['bitcoin', 'btc'],
     classifiers = [],
     zip_safe=True)