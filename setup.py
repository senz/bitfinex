from setuptools import setup

version='0.2.5'

# Runtime dependencies. See requirements.txt for development dependencies.
dependencies=[
    'requests',
    'httpretty'
]

<<<<<<< HEAD
=======
version = '0.2.6'

>>>>>>> 9995c5f4
setup(name='bitfinex',
    version=version,
    description='Python client for the Bitfinex API',
    author='Scott Barr',
    author_email='scottjbarr@gmail.com',
    url='https://github.com/scottjbarr/bitfinex',
    license='MIT',
    packages=['bitfinex'],
<<<<<<< HEAD
    scripts=['scripts/watch_orderbook'],
    install_requires=dependencies,
    download_url='https://github.com/scottjbarr/bitfinex/tarball/%s' % version,
    keywords=['bitcoin', 'btc'],
    classifiers=[],
=======
    scripts = ['scripts/bitfinex-poll-orderbook'],
    install_requires = dependencies,
    download_url = 'https://github.com/scottjbarr/bitfinex/tarball/%s' % version,
    keywords = ['bitcoin', 'btc'],
    classifiers = [],
>>>>>>> 9995c5f4
    zip_safe=True)<|MERGE_RESOLUTION|>--- conflicted
+++ resolved
@@ -1,18 +1,13 @@
 from setuptools import setup
 
-version='0.2.5'
+version = '0.2.6'
 
 # Runtime dependencies. See requirements.txt for development dependencies.
-dependencies=[
+dependencies = [
     'requests',
     'httpretty'
 ]
 
-<<<<<<< HEAD
-=======
-version = '0.2.6'
-
->>>>>>> 9995c5f4
 setup(name='bitfinex',
     version=version,
     description='Python client for the Bitfinex API',
@@ -21,17 +16,9 @@
     url='https://github.com/scottjbarr/bitfinex',
     license='MIT',
     packages=['bitfinex'],
-<<<<<<< HEAD
-    scripts=['scripts/watch_orderbook'],
+    scripts=['scripts/bitfinex-poll-orderbook'],
     install_requires=dependencies,
     download_url='https://github.com/scottjbarr/bitfinex/tarball/%s' % version,
     keywords=['bitcoin', 'btc'],
     classifiers=[],
-=======
-    scripts = ['scripts/bitfinex-poll-orderbook'],
-    install_requires = dependencies,
-    download_url = 'https://github.com/scottjbarr/bitfinex/tarball/%s' % version,
-    keywords = ['bitcoin', 'btc'],
-    classifiers = [],
->>>>>>> 9995c5f4
     zip_safe=True)